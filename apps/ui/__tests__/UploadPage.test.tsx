import { act, render, screen, waitFor } from '@testing-library/react';
import userEvent from '@testing-library/user-event';
import UploadPage from '../app/(protected)/upload/page';

jest.mock('../app/context/AuthContext', () => ({
  useAuth: () => ({ csrfToken: 'csrf-token' }),
}));

type ProgressHandler = ((event: ProgressEvent<EventTarget>) => void) | null;

type FormInput = {
  title: string;
  author: string;
  year: string;
  subject: string;
  file: File;
};

class MockXMLHttpRequest {
  static instances: MockXMLHttpRequest[] = [];

  public upload: { onprogress: ProgressHandler };

  public responseType = '';

  public status = 0;

  public response: unknown = null;

  public responseText = '';

  public onload: ((this: XMLHttpRequest, ev: ProgressEvent<EventTarget>) => unknown) | null = null;

  public onerror: ((this: XMLHttpRequest, ev: ProgressEvent<EventTarget>) => unknown) | null = null;

  public open = jest.fn();

  public send = jest.fn();

  public setRequestHeader = jest.fn();

  constructor() {
    MockXMLHttpRequest.instances.push(this);
    this.upload = { onprogress: null };
  }

  static reset() {
    MockXMLHttpRequest.instances = [];
  }

  simulateProgress(loaded: number, total: number) {
    const handler = this.upload.onprogress;
    if (handler) {
      handler({ lengthComputable: true, loaded, total } as ProgressEvent<EventTarget>);
    }
  }

  simulateResponse(status: number, body: unknown) {
    this.status = status;
    if (this.responseType === 'json') {
      this.response = body;
    }
    this.responseText = typeof body === 'string' ? body : JSON.stringify(body);
    if (this.onload) {
      this.onload({} as ProgressEvent<EventTarget>);
    }
  }

  simulateNetworkError() {
    if (this.onerror) {
      this.onerror({} as ProgressEvent<EventTarget>);
    }
  }
}

async function fillForm(user: ReturnType<typeof userEvent.setup>, data: FormInput) {
  await act(async () => {
    await user.type(screen.getByLabelText(/title/i), data.title);
    await user.type(screen.getByLabelText(/author/i), data.author);
    await user.type(screen.getByLabelText(/year/i), data.year);
    await user.type(screen.getByLabelText(/subject/i), data.subject);
    await user.upload(screen.getByLabelText(/file/i) as HTMLInputElement, data.file);
  });
}

describe('UploadPage', () => {
  const originalXhr = global.XMLHttpRequest;
  const originalFetch = global.fetch;

  beforeEach(() => {
    MockXMLHttpRequest.reset();
    global.XMLHttpRequest = jest.fn(() => new MockXMLHttpRequest()) as unknown as typeof XMLHttpRequest;
  });

  afterEach(() => {
    global.XMLHttpRequest = originalXhr;
    global.fetch = originalFetch;
    jest.clearAllMocks();
  });

  it('uploads a file and allows indexing', async () => {
    const user = userEvent.setup();
    render(<UploadPage />);

    await fillForm(user, {
      title: 'Test Book',
      author: 'Jane Doe',
      year: '2024',
      subject: 'History',
      file: new File(['content'], 'test.pdf', { type: 'application/pdf' }),
    });

    await act(async () => {
      await user.click(screen.getByRole('button', { name: /upload/i }));
    });

    const xhr = MockXMLHttpRequest.instances[0];
    expect(xhr).toBeDefined();

    act(() => {
      xhr.simulateProgress(50, 100);
    });

    expect(screen.getByText(/upload progress: 50%/i)).toBeInTheDocument();

    act(() => {
      xhr.simulateResponse(200, {
        book_id: 'book-123',
        version: 1,
        file_hash: 'hash-abc',
        path: '/uploads/user/book-123/test.pdf',
        meta: {
          title: 'Test Book',
          author: 'Jane Doe',
          year: '2024',
          subject: 'History',
        },
        message: 'Upload completed successfully.',
      });
    });

    await screen.findByText(/upload completed successfully/i);

    await waitFor(() => {
      expect(screen.queryByText(/upload progress:/i)).not.toBeInTheDocument();
    });

    expect(screen.getByTestId('upload-result-book-id')).toHaveTextContent('book-123');
    expect(screen.getByTestId('upload-result-version')).toHaveTextContent('1');
    expect(screen.getByTestId('upload-result-file-hash')).toHaveTextContent('hash-abc');

    const fetchMock = jest.fn().mockResolvedValue({
      ok: true,
      status: 200,
      text: () => Promise.resolve(JSON.stringify({ message: 'Indexing started.' })),
    });
    global.fetch = fetchMock as unknown as typeof fetch;

    await act(async () => {
      await user.click(screen.getByRole('button', { name: /index now/i }));
    });

<<<<<<< HEAD
    const fetchArgs = fetchMock.mock.calls[0];
    expect(fetchArgs?.[0]).toBe('/index');
    expect(fetchArgs?.[1]).toEqual(
=======
    expect(fetchMock).toHaveBeenCalledWith(
      '/api/index',
>>>>>>> 904c5e6e
      expect.objectContaining({
        method: 'POST',
        credentials: 'include',
      }),
    );
    const sentBody = fetchArgs?.[1]?.body ? JSON.parse(fetchArgs[1].body as string) : {};
    expect(sentBody).toEqual({
      path: '/uploads/user/book-123/test.pdf',
      author: 'Jane Doe',
      year: '2024',
      subject: 'History',
      title: 'Test Book',
    });

    await screen.findByText(/indexing started/i);
  });

  it('shows deduplication message when book already indexed', async () => {
    const user = userEvent.setup();
    render(<UploadPage />);

    await fillForm(user, {
      title: 'Existing Book',
      author: 'John Doe',
      year: '2023',
      subject: 'Science',
      file: new File(['content'], 'existing.pdf', { type: 'application/pdf' }),
    });

    await act(async () => {
      await user.click(screen.getByRole('button', { name: /upload/i }));
    });

    const xhr = MockXMLHttpRequest.instances[0];
    expect(xhr).toBeDefined();

    act(() => {
      xhr.simulateResponse(200, {
        book_id: 'book-duplicate',
        version: 2,
        file_hash: 'hash-duplicate',
        path: '/uploads/user/book-duplicate/existing.pdf',
        meta: {
          title: 'Existing Book',
          author: 'John Doe',
          year: '2023',
          subject: 'Science',
        },
        already_indexed: true,
        message: 'Already indexed',
      });
    });

    await screen.findByText(/this file was already indexed\. you can trigger indexing again if needed\./i);
  });

  it('shows an error when upload fails', async () => {
    const user = userEvent.setup();
    render(<UploadPage />);

    await fillForm(user, {
      title: 'Broken Book',
      author: 'Jane Smith',
      year: '2022',
      subject: 'Poetry',
      file: new File(['content'], 'broken.pdf', { type: 'application/pdf' }),
    });

    await act(async () => {
      await user.click(screen.getByRole('button', { name: /upload/i }));
    });

    const xhr = MockXMLHttpRequest.instances[0];
    expect(xhr).toBeDefined();

    act(() => {
      xhr.simulateResponse(500, { detail: 'Internal server error' });
    });

    await screen.findByText(/internal server error/i);

    await waitFor(() => {
      expect(screen.getByRole('button', { name: /upload/i })).not.toBeDisabled();
    });

    expect(screen.queryByTestId('upload-result-book-id')).not.toBeInTheDocument();
  });

  it('falls back to a generic message when server returns HTML', async () => {
    const user = userEvent.setup();
    render(<UploadPage />);

    await fillForm(user, {
      title: 'Broken HTML',
      author: 'Jane Smith',
      year: '2022',
      subject: 'Poetry',
      file: new File(['content'], 'broken.pdf', { type: 'application/pdf' }),
    });

    await act(async () => {
      await user.click(screen.getByRole('button', { name: /upload/i }));
    });

    const xhr = MockXMLHttpRequest.instances[0];
    expect(xhr).toBeDefined();

    act(() => {
      xhr.simulateResponse(404, '<!DOCTYPE html><html><body>Not Found</body></html>');
    });

    await screen.findByText(/upload failed with status 404/i);
  });
});<|MERGE_RESOLUTION|>--- conflicted
+++ resolved
@@ -160,14 +160,8 @@
       await user.click(screen.getByRole('button', { name: /index now/i }));
     });
 
-<<<<<<< HEAD
-    const fetchArgs = fetchMock.mock.calls[0];
-    expect(fetchArgs?.[0]).toBe('/index');
-    expect(fetchArgs?.[1]).toEqual(
-=======
     expect(fetchMock).toHaveBeenCalledWith(
       '/api/index',
->>>>>>> 904c5e6e
       expect.objectContaining({
         method: 'POST',
         credentials: 'include',
