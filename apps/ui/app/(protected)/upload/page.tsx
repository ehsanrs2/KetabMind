--- conflicted
+++ resolved
@@ -45,15 +45,6 @@
 };
 
 function parseXhrResponse(xhr: XMLHttpRequest): UploadResponse | null {
-<<<<<<< HEAD
-  const raw =
-    typeof xhr.response === 'string' && xhr.response
-      ? xhr.response
-      : typeof xhr.responseText === 'string'
-        ? xhr.responseText
-        : null;
-  if (!raw || raw.trim().length === 0) {
-=======
   const rawResponse = (xhr.response ?? xhr.responseText) as unknown;
 
   if (rawResponse == null) {
@@ -66,7 +57,6 @@
 
   const text = String(rawResponse);
   if (!text.trim()) {
->>>>>>> 904c5e6e
     return null;
   }
 
@@ -219,11 +209,7 @@
     try {
       const payload = await new Promise<UploadResponse>((resolve, reject) => {
         const xhr = new XMLHttpRequest();
-<<<<<<< HEAD
-        xhr.open('POST', '/upload');
-=======
         xhr.open('POST', '/api/upload');
->>>>>>> 904c5e6e
         xhr.responseType = 'text';
         xhr.withCredentials = true;
 
@@ -289,16 +275,11 @@
       return;
     }
 
-<<<<<<< HEAD
-    if (!uploadResponse.path) {
-      setIndexStatus({ type: 'error', message: 'Unable to locate uploaded file for indexing. Please upload again.' });
-=======
     if (!uploadResponse.file_hash) {
       setIndexStatus({
         type: 'error',
         message: 'Unable to trigger indexing: missing file hash.',
       });
->>>>>>> 904c5e6e
       return;
     }
 
@@ -306,25 +287,7 @@
     setIndexStatus(null);
 
     try {
-<<<<<<< HEAD
-      const indexPayload: Record<string, unknown> = {
-        path: uploadResponse.path,
-      };
-      const metaSource: UploadMetadata | undefined = uploadResponse.meta
-        ? { ...uploadResponse.meta }
-        : undefined;
-      const maybeMeta: UploadMetadata = metaSource ?? ({ ...formValues } as UploadMetadata);
-      (['author', 'year', 'subject', 'title'] as const).forEach((key) => {
-        const value = maybeMeta[key];
-        if (value !== undefined && value !== null && value !== '') {
-          indexPayload[key] = value;
-        }
-      });
-
-      const response = await fetch('/index', {
-=======
       const response = await fetch('/api/index', {
->>>>>>> 904c5e6e
         method: 'POST',
         headers: {
           'Content-Type': 'application/json',
@@ -385,11 +348,7 @@
     } finally {
       setIsIndexing(false);
     }
-<<<<<<< HEAD
-  }, [csrfToken, formValues, uploadResponse]);
-=======
   }, [csrfToken, uploadResponse]);
->>>>>>> 904c5e6e
 
   const clampedProgress = progress === null ? 0 : Math.min(100, Math.max(0, progress));
   const progressFillStyle = useMemo(
