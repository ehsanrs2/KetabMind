--- conflicted
+++ resolved
@@ -65,12 +65,6 @@
   });
 
   useEffect(() => {
-<<<<<<< HEAD
-    if (initialTheme) {
-      setTheme(initialTheme);
-    }
-  }, [initialTheme]);
-=======
     if (typeof window === 'undefined' || initialTheme) {
       return;
     }
@@ -78,7 +72,6 @@
     const resolved = normaliseTheme(stored) ?? defaultTheme;
     setTheme(resolved);
   }, [defaultTheme, initialTheme]);
->>>>>>> 904c5e6e
 
   useEffect(() => {
     if (typeof document !== 'undefined') {
