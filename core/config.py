--- conflicted
+++ resolved
@@ -153,13 +153,13 @@
     rate_limit_qps: float | None = None
     cors_allow_origins: list[str] = ["*"]
 
-<<<<<<< HEAD
+
     database_url: str = "sqlite:///./data/app.db"
-=======
+
     auth_required: bool = False
     jwt_secret: str = "change-me"
     jwt_expiration_seconds: int = 3600
->>>>>>> 1cadb012
+
 
 
 _CACHE_KEYS = tuple(name.upper() for name in Settings.model_fields)
